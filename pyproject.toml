[build-system]
requires = ["hatchling"]
build-backend = "hatchling.build"

[project]
name = "playground"
version = "0.0.5"
readme = "README.md"
authors = [
    {name = "Google DeepMind", email = "mujoco@deepmind.com"},
]
requires-python = ">=3.10"
dynamic = ["description"]
classifiers = [
    "Development Status :: 5 - Production/Stable",
    "Framework :: Robot Framework :: Library",
    "Intended Audience :: Developers",
    "Intended Audience :: Science/Research",
    "License :: OSI Approved :: Apache Software License",
    "Programming Language :: Python :: 3.10",
    "Programming Language :: Python :: 3.11",
    "Programming Language :: Python :: 3.12",
    "Topic :: Scientific/Engineering",
]
dependencies = [
    "brax>=0.12.5",
    "etils",
    "flax",
    "jax",
    "lxml",
    "mediapy",
    "ml_collections",
    "mujoco-mjx>=3.3.5",
    "mujoco>=3.3.5",
    "orbax-checkpoint>=0.11.22",
    "tqdm",
<<<<<<< HEAD
    "warp-lang>=1.8.1",
    "wandb",
=======
    "warp-lang>=1.9.0.dev",
>>>>>>> 8356c84f
]
keywords = ["mjx", "mujoco", "sim2real", "reinforcement learning"]

[[tool.uv.index]]
name = "mujoco"
url = "https://py.mujoco.org"
explicit = true

[[tool.uv.index]]
name = "nvidia"
url = "https://pypi.nvidia.com"
explicit = true

[tool.uv.sources]
mujoco = { index = "mujoco" }
warp-lang = { index = "nvidia" }
mujoco-mjx = { git = "https://github.com/google-deepmind/mujoco", rev = "main", subdirectory = "mjx" }

[project.optional-dependencies]
test = [
    "absl-py",
    "dm_control",
    "pytest",
    "pytest-xdist",
]
notebooks = [
    "matplotlib",
    "jupyter",
]
dev = [
    "playground[test]",
    "mypy",
    "pyink",
    "pytype",
    "ruff",
    "pre-commit",
    "pylint",
    "pytest-xdist",
]
learning = [
    "rsl-rl-lib>=3.0.0",
    "wandb",
]
all = [
    "playground[dev]",
    "playground[notebooks]",
    "playground[learning]",
]

[tool.hatch.metadata]
allow-direct-references = true

[tool.hatch.build.targets.wheel]
packages = ["mujoco_playground"]

[tool.ruff]
lint.select = [
    "E",  # pycodestyle errors.
    "F",  # Pyflakes rules.
    "PLC",  # Pylint convention warnings.
    "PLE",  # Pylint errors.
    "PLR",  # Pylint refactor recommendations.
    "PLW",  # Pylint warnings.
    "I"  # Import sorting.
]
lint.ignore = [
    "E741", # Ambiguous variable name. (l, O, or I)
    "E501",  # Line too long.
    "PLR2004",  # Magic value used in comparison.
    "PLR0915",  # Too many statements.
    "PLR0913",  # Too many arguments.
    "PLC0414",  # Import alias does not rename variable. (this is used for exporting names)
    "PLC1901",  # Use falsey strings.
    "PLR5501",  # Use `elif` instead of `else if`.
    "PLR0911",  # Too many return statements.
    "PLR0912",  # Too many branches.
    "PLW0603",  # Global statement updates are discouraged.
    "PLW2901"  # For loop variable overwritten.
]
exclude = [
    "mujoco_menagerie/",
]

[tool.mypy]
python_version = "3.12"
ignore_missing_imports = true
warn_unused_configs = true
exclude = ["scripts/", "mujoco_menagerie/"]

[tool.pytest.ini_options]
testpaths = [
    "mujoco_playground/_src/",
]

[tool.isort]
force_single_line = true
force_sort_within_sections = true
lexicographical = true
single_line_exclusions = ["typing"]
order_by_type = false
group_by_package = true
line_length = 120
use_parentheses = true
multi_line_output = 3
include_trailing_comma = true
skip = ["mujoco_menagerie", ".pytype"]
skip_glob = ["**/*.ipynb"]

[tool.pyink]
line-length = 80
unstable = true
pyink-indentation = 2
pyink-use-majority-quotes = true
extend-exclude = '''(
 mujoco_menagerie
 | .ipynb$
)'''

[pytype]
inputs = "."
exclude = [
    "**/*_test.py",
    "**/test_*.py",
    "mujoco_menagerie/**",
    "mujoco_playground/_src/wrapper_torch.py",
    "mujoco_playground/learning/getup_rl_games.py"
]
output = ".pytype"
report_errors = true

[tool.pylint]
ignore-paths = 'mujoco_playground/experimental/**$'

[tool.hatch.build]
include = [
    "mujoco_playground/__init__.py",
    "mujoco_playground/_src/**/*",
    "mujoco_playground/config/**/*",
]<|MERGE_RESOLUTION|>--- conflicted
+++ resolved
@@ -34,12 +34,8 @@
     "mujoco>=3.3.5",
     "orbax-checkpoint>=0.11.22",
     "tqdm",
-<<<<<<< HEAD
     "warp-lang>=1.8.1",
     "wandb",
-=======
-    "warp-lang>=1.9.0.dev",
->>>>>>> 8356c84f
 ]
 keywords = ["mjx", "mujoco", "sim2real", "reinforcement learning"]
 
